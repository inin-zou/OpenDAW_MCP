// noinspection JSUnusedGlobalSymbols

// Warning, those number types do not truncate decimal places or handle overflows. They are just hints.
export type byte = number
export type short = number
export type int = number
export type float = number
export type double = number
export type long = bigint
export type unitValue = number // 0...1
export type NumberArray =
    ReadonlyArray<number>
    | Float32Array
    | Float64Array
    | Uint8Array
    | Int8Array
    | Uint16Array
    | Int16Array
    | Uint32Array
    | Int32Array
export type FloatArray = Float32Array | Float64Array | Array<number>
export type Primitive = boolean | byte | short | int | long | float | double | string | Readonly<Int8Array>
export type JsType =
    "string"
    | "number"
    | "boolean"
    | "object"
    | "undefined"
    | "function"
    | "symbol"
    | "bigint"
    | "null"
export type StructuredCloneable =
    | string
    | number
    | boolean
    | null
    | undefined
    | StructuredCloneable[]
    | { [key: string]: StructuredCloneable }
    | ArrayBuffer
    | DataView
    | Date
    | Map<StructuredCloneable, StructuredCloneable>
    | Set<StructuredCloneable>
    | RegExp
export type JSONValue = string | number | boolean | null | JSONArray | JSONObject
export type JSONArray = Array<JSONValue>
export type JSONObject = { [key: string]: JSONValue }
export type Id<T extends unknown> = T & { id: int }
export type Sign = -1 | 0 | 1
export type Nullish<T> = T | undefined | null
export type Class<T = object> = Function & { prototype: T }
export type Exec = () => void
export type Provider<T> = () => T
export type ValueOrProvider<T> = T | Provider<T>
export type Procedure<T> = (value: T) => void
export type Predicate<T> = (value: T) => boolean
export type Func<U, T> = (value: U) => T
export type Comparator<T> = (a: T, b: T) => number
export type Comparable<T> = { compareTo: (other: T) => number }
export type Equality<T> = { equals: (other: T) => boolean }
export type Nullable<T> = T | null
export type AnyFunc = (...args: any[]) => any
export type Stringifiable = { toString(): string }
export type Mutable<T> = { -readonly [P in keyof T]: T[P] }
export type AssertType<T> = (value: unknown) => value is T
export const identity = <T>(value: T): T => value
export const isDefined = <T>(value: Nullish<T>): value is T => value !== undefined && value !== null
export const isUndefined = <T>(value: Nullish<T>): value is undefined | null => value === undefined || value === null
export const isNull = <T>(value: Nullable<T>): value is null => value === null
export const ifDefined = <T, R = void>(value: Nullish<T>, procedure: Func<T, R>): R | undefined =>
    value !== undefined && value !== null ? procedure(value) : undefined
export const asDefined = <T>(value: Nullish<T>, fail: string = "asDefined failed"): T => value === null || value === undefined ? panic(fail) : value
export const isInstanceOf = <T>(obj: unknown, clazz: Class<T>): obj is T => obj instanceof clazz
export const asInstanceOf = <T>(obj: unknown, clazz: Class<T>): T => obj instanceof clazz ? obj as T : panic(`${obj} is not instance of ${clazz}`)
export const assertInstanceOf: <T>(obj: unknown, clazz: Class<T>) => asserts obj is T = <T>(obj: unknown, clazz: Class<T>): asserts obj is T => {if (!(obj instanceof clazz)) {panic(`${obj} is not instance of ${clazz}`)}}
export const tryProvide = <T>(provider: Provider<T>): T => {try {return provider()} catch (reason) {return panic(String(reason))}}
export const getOrProvide = <T>(value: ValueOrProvider<T>): T => value instanceof Function ? value() : value
export const safeWrite = (object: any, property: string, value: any): void => property in object ? object[property] = value : undefined
export const safeExecute = <F extends AnyFunc>(func: Nullish<F>, ...args: Parameters<F>): Nullish<ReturnType<F>> => func?.apply(null, args)
export const isRecord = (value: unknown): value is Record<string, unknown> => isDefined(value) && typeof value === "object"
<<<<<<< HEAD
export const hasField = (record: Record<string, unknown>, key: string, type: JsType): boolean => {
    if (!(key in record)) return false
    const value = record[key]
    return type === "null" ? value === null : typeof value === type
}
export const safeRead = (object: unknown, key: string): Nullish<unknown> => isRecord(object) && key in object ? object[key] : undefined
=======
export const safeRead = (object: unknown, ...keys: string[]): unknown => {
    let current: unknown = object
    for (const key of keys) {
        if (isRecord(current) && key in current) {
            current = (current as any)[key]
        } else {
            return undefined
        }
    }
    return current
}
>>>>>>> 66bc2a2e
export const Unhandled = <R>(empty: never): R => {throw new Error(`Unhandled ${empty}`)}
export const panic = (issue?: string | Error | unknown): never => {throw typeof issue === "string" ? new Error(issue) : issue}
export const assert = (condition: boolean, fail: ValueOrProvider<string>): void => condition ? undefined : panic(getOrProvide(fail))
export const checkIndex = (index: int, array: { length: int }): int =>
    index >= 0 && index < array.length ? index : panic(`Index ${index} is out of bounds`)
export const InaccessibleProperty = <T>(failMessage: string): T => new Proxy({}, {get() { return panic(failMessage) }}) as T
export const canWrite = <T>(obj: T, key: keyof any): obj is T & Record<typeof key, unknown> => {
    while (isDefined(obj)) {
        const descriptor = Object.getOwnPropertyDescriptor(obj, key)
        if (isDefined(descriptor)) {return typeof descriptor.set === "function"}
        obj = Object.getPrototypeOf(obj)
    }
    return false
}
export const requireProperty = <T extends {}>(object: T, key: keyof T): void => {
    const {status, value} = tryCatch(() => object instanceof Function ? object.name : object.constructor.name)
    const feature = status === "failure" ? `${object}.${String(key)}` : `${value}.${String(key)}`
    console.debug(`%c${feature}%c available`, "color: hsl(200, 83%, 60%)", "color: inherit")
    if (!(key in object)) {throw feature}
}
export const tryCatch = <T>(statement: Provider<T>)
    : { status: "success", error: null, value: T } | { status: "failure", error: unknown, value: null } => {
    try {
        return {error: null, value: statement(), status: "success"}
    } catch (error) {
        return {error, value: null, status: "failure"}
    }
}
export const isValidIdentifier = (identifier: string): boolean => /^[A-Za-z_$][A-Za-z0-9_]*$/.test(identifier)
export const asValidIdentifier = (identifier: string): string =>
    isValidIdentifier(identifier) ? identifier : panic(`'${identifier}' is not a valid identifier`)
export const asEnumValue = <
    E extends Record<string, string | number>
>(value: string | number, enm: E): E[keyof E] => {
    const keys = Object.keys(enm)
    if (keys.length === 0) return panic("Empty enum object (are you using `const enum`?)")
    const values = Object.keys(enm)
        .filter(k => isNaN(Number(k)))      // drop numeric reverse keys
        .map(k => enm[k as keyof typeof enm])
    return values.includes(value as any) ? value as E[keyof E] : panic(`Invalid enum value: ${String(value)}`)
}
export const EmptyExec: Exec = (): void => {}
export const EmptyProvider: Provider<any> = (): any => {}
export const EmptyProcedure: Procedure<any> = (_: any): void => {}
export const flipComparator = <T>(comparator: Comparator<T>) => (a: T, b: T) => -comparator(a, b)<|MERGE_RESOLUTION|>--- conflicted
+++ resolved
@@ -68,7 +68,6 @@
 export const identity = <T>(value: T): T => value
 export const isDefined = <T>(value: Nullish<T>): value is T => value !== undefined && value !== null
 export const isUndefined = <T>(value: Nullish<T>): value is undefined | null => value === undefined || value === null
-export const isNull = <T>(value: Nullable<T>): value is null => value === null
 export const ifDefined = <T, R = void>(value: Nullish<T>, procedure: Func<T, R>): R | undefined =>
     value !== undefined && value !== null ? procedure(value) : undefined
 export const asDefined = <T>(value: Nullish<T>, fail: string = "asDefined failed"): T => value === null || value === undefined ? panic(fail) : value
@@ -80,26 +79,12 @@
 export const safeWrite = (object: any, property: string, value: any): void => property in object ? object[property] = value : undefined
 export const safeExecute = <F extends AnyFunc>(func: Nullish<F>, ...args: Parameters<F>): Nullish<ReturnType<F>> => func?.apply(null, args)
 export const isRecord = (value: unknown): value is Record<string, unknown> => isDefined(value) && typeof value === "object"
-<<<<<<< HEAD
 export const hasField = (record: Record<string, unknown>, key: string, type: JsType): boolean => {
     if (!(key in record)) return false
     const value = record[key]
     return type === "null" ? value === null : typeof value === type
 }
 export const safeRead = (object: unknown, key: string): Nullish<unknown> => isRecord(object) && key in object ? object[key] : undefined
-=======
-export const safeRead = (object: unknown, ...keys: string[]): unknown => {
-    let current: unknown = object
-    for (const key of keys) {
-        if (isRecord(current) && key in current) {
-            current = (current as any)[key]
-        } else {
-            return undefined
-        }
-    }
-    return current
-}
->>>>>>> 66bc2a2e
 export const Unhandled = <R>(empty: never): R => {throw new Error(`Unhandled ${empty}`)}
 export const panic = (issue?: string | Error | unknown): never => {throw typeof issue === "string" ? new Error(issue) : issue}
 export const assert = (condition: boolean, fail: ValueOrProvider<string>): void => condition ? undefined : panic(getOrProvide(fail))
