--- conflicted
+++ resolved
@@ -2,14 +2,12 @@
 import {Button, Dialog, DialogHandler} from "@/ui/components/Dialog.tsx"
 import {
     Arrays,
-    Errors,
     Exec,
     isDefined,
     ObservableValue,
     Option,
     Procedure,
     Provider,
-    Terminable,
     Terminator,
     unitValue
 } from "@opendaw/lib-std"
@@ -61,7 +59,6 @@
                 <div style={{padding: "1em 0"}}>{content}</div>
             </Dialog>
         )
-        console.debug("abortSignal", abortSignal)
         Surface.get(origin).body.appendChild(dialog)
         dialog.showModal()
         dialog.addEventListener("close", () => {if (!resolved) {reject(Errors.AbortError)}}, {once: true})
@@ -89,11 +86,7 @@
 
     // Never rejects
     export const approve =
-<<<<<<< HEAD
-        ({headline, message, approveText, cancelText, reverse, origin}: ApproveCreation): Promise<boolean> => {
-=======
         ({headline, message, approveText, cancelText, reverse, origin, maxWidth}: ApproveCreation): Promise<void> => {
->>>>>>> 66bc2a2e
             reverse ??= false
             const {resolve, promise} = Promise.withResolvers<boolean>()
             const buttons: Array<Button> = [{
