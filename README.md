--- conflicted
+++ resolved
@@ -17,19 +17,18 @@
 To everyone who has contributed feedback, reported bugs, suggested improvements, or helped spread the word — thank you!
 Your support is shaping openDAW into something truly powerful!
 
-<<<<<<< HEAD
 Thank
 you [@ccswdavidson](https://github.com/ccswdavidson), [@Chaosmeister](https://github.com/Chaosmeister), [@jeffreylouden](https://github.com/jeffreylouden), [@solsos](https://github.com/solsos), [@TheRealSyler](https://github.com/TheRealSyler), [@Trinitou](https://github.com/Trinitou),
 and [@xnstad](https://github.com/xnstad) for testing the repositories and identifying issues during the installation of
 openDAW!
-=======
-Thank you @ccswdavidson, @Chaosmeister, @jeffreylouden, @solsos, @TheRealSyler, @Trinitou, and @xnstad for testing the
-repositories and identifying issues during the installation of openDAW!
->>>>>>> b6b61fec
 
-Special thanks to our [ambassadors](https://opendaw.org/ambassadors), whose dedication and outreach amplify our mission.
+Special shout-out to the biggest bug hunters: [kanaris](https://kanaris.net/)
+and [BeatMax Prediction](https://soundcloud.com/beatmax_prediction). Your relentless attention to detail made a huge
+difference!
 
-Let’s keep building together!
+Huge thanks to our [ambassadors](https://opendaw.org/ambassadors), whose dedication and outreach amplify our mission!
+
+**Let’s keep building together!**
 
 ### Repositories
 
@@ -50,7 +49,7 @@
 We welcome contributions from developers, musicians, educators, and enthusiasts. To learn more about how you can
 participate, visit our [Contribute](https://opendaw.org/contribute) page.
 
-## More Links
+## Links
 
 * [opendaw.studio (prototype)](https://opendaw.studio)
 * [opendaw.org (website)](https://opendaw.org)
